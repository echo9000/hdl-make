#!/usr/bin/python
# -*- coding: utf-8 -*-
#
# Copyright (c) 2011 Pawel Szostek (pawel.szostek@cern.ch)
#
#    This source code is free software; you can redistribute it
#    and/or modify it in source code form under the terms of the GNU
#    General Public License as published by the Free Software
#    Foundation; either version 2 of the License, or (at your option)
#    any later version.
#
#    This program is distributed in the hope that it will be useful,
#    but WITHOUT ANY WARRANTY; without even the implied warranty of
#    MERCHANTABILITY or FITNESS FOR A PARTICULAR PURPOSE.  See the
#    GNU General Public License for more details.
#
#    You should have received a copy of the GNU General Public License
#    along with this program; if not, write to the Free Software
#    Foundation, Inc., 59 Temple Place - Suite 330, Boston, MA 02111-1307, USA
#


import os
from connection import Connection
import global_mod
import msg as p
import optparse
from module import Module
from fetch import ModulePool

def main():
    parser = optparse.OptionParser()

    parser.add_option("--manifest-help", action="store_true",
    dest="manifest_help", help="print manifest file variables description")

    parser.add_option("--make-sim", dest="make_sim", action="store_true",
    default=None, help="generate a simulation Makefile")

    parser.add_option("--make-fetch", dest="make_fetch", action="store_true",
    default=None, help="generate a makefile for modules' fetching")

    parser.add_option("--make-ise", dest="make_ise", action="store_true",
    default=None, help="generate a makefile for local ISE synthesis")

    parser.add_option("--make-remote", dest="make_remote", action="store_true",
    default=None, help="generate a makefile for remote synthesis")

    parser.add_option("-f", "--fetch", action="store_true", dest="fetch",
    default=None, help="fetch and/or update remote modules listed in Manifet")

    parser.add_option("--clean", action="store_true", dest="clean",
    default=None, help="remove all modules fetched for this one")

    parser.add_option("--list", action="store_true", dest="list",
    default=None, help="List all modules together with their files")
    
    parser.add_option("--list-files", action="store_true", dest="list_files",
    default=None, help="List all files in a from of a space-separated string")

    parser.add_option("--ise-proj", action="store_true", dest="ise_proj",
    default=None, help="create/update an ise project including list of project files")

    parser.add_option("-l", "--synthesize-locally", dest="local",
    default=None, action="store_true", help="perform a local synthesis")

    parser.add_option("-r", "--synthesize-remotelly", dest="remote",
    default=None, action="store_true", help="perform a remote synthesis")

    parser.add_option("--synth-server", dest="synth_server",
    default=None, help="use given SERVER for remote synthesis", metavar="SERVER")

    parser.add_option("--synth-user", dest="synth_user",
    default=None, help="use given USER for remote synthesis", metavar="USER")

    parser.add_option("--force-ise", dest="force_ise",
    default=None, type=float, help="""force given ISE version to be used in synthesis,
use 0 for current version""", metavar="ISE")

    parser.add_option("--py", dest="arbitrary_code",
    default="", help="add arbitrary code to all manifests' evaluation")

    parser.add_option("-v", "--verbose", dest="verbose", action="store_true",
    default="false", help="verbose mode")

    (options, args) = parser.parse_args()
    global_mod.options = options

    if options.manifest_help == True:
        from helper_classes import ManifestParser
        ManifestParser().help()
        quit()

    p.vprint("LoadTopManifest");
    pool = ModulePool()
    m = Module(parent=None, url=os.getcwd(), source="local", fetchto=".", pool=pool )
    pool.set_top_module(m)

    if m.manifest == None:
        p.echo("No manifest found. At least an empty one is needed")
        quit()
    global_mod.top_module = m
    global_mod.top_module.parse_manifest()

    global_mod.global_target = global_mod.top_module.target

    ssh = Connection(ssh_user=options.synth_user, ssh_server=options.synth_server)

    from hdlmake_kernel import HdlmakeKernel
    kernel = HdlmakeKernel(modules_pool=pool, connection=ssh, options=options)

<<<<<<< HEAD
    import traceback
    try:
        if options.fetch:
            kernel.fetch()
        elif options.local:
            kernel.run_local_synthesis()
        elif options.remote:
            kernel.run_remote_synthesis()
        elif options.make_sim:
            kernel.generate_modelsim_makefile()
        elif options.ise_proj:
            kernel.generate_ise_project()
        elif options.make_fetch:
            kernel.generate_fetch_makefile()
        elif options.make_ise:
            kernel.generate_ise_makefile()
        elif options.make_remote:
            kernel.generate_remote_synthesis_makefile()
        elif options.list:
            kernel.list_modules()
        elif options.list_files:
            kernel.list_files()
        elif options.clean:
            kernel.clean_modules()
        else:
            kernel.run()
        p.rawprint("Done.")
    except IndexError:
        p.rawprint("Ooops.. An error has occured. Sorry.")
        p.rawprint("Here is some debugging info")
        traceback.print_exc()

=======
    options_kernel_mapping = {
        "fetch" : "fetch",
        "make_sim" : "generate_modelsim_makefile",
        "ise_proj" : "generate_ise_project",
        "local" : "run_local_synthesis",
        "remote": "run_remote_synthesis",
        "make_fetch": "generate_fetch_makefile",
        "make_ise" : "generate_ise_makefile",
        "make_remote" : "generate_remote_synthesis_makefile",
        "list" : "list_modules",
        "clean" : "clean_modules"
    }

    sth_chosen = False
    for option, function in options_kernel_mapping.items():
        try:
            is_set = getattr(options,option)
            if is_set:
                getattr(kernel, function)()
            sth_chosen = True
        except Exception,e :
            print e

    if not sth_chosen:
        kernel.run()
>>>>>>> afc6e316

if __name__ == "__main__":
    main()<|MERGE_RESOLUTION|>--- conflicted
+++ resolved
@@ -109,40 +109,6 @@
     from hdlmake_kernel import HdlmakeKernel
     kernel = HdlmakeKernel(modules_pool=pool, connection=ssh, options=options)
 
-<<<<<<< HEAD
-    import traceback
-    try:
-        if options.fetch:
-            kernel.fetch()
-        elif options.local:
-            kernel.run_local_synthesis()
-        elif options.remote:
-            kernel.run_remote_synthesis()
-        elif options.make_sim:
-            kernel.generate_modelsim_makefile()
-        elif options.ise_proj:
-            kernel.generate_ise_project()
-        elif options.make_fetch:
-            kernel.generate_fetch_makefile()
-        elif options.make_ise:
-            kernel.generate_ise_makefile()
-        elif options.make_remote:
-            kernel.generate_remote_synthesis_makefile()
-        elif options.list:
-            kernel.list_modules()
-        elif options.list_files:
-            kernel.list_files()
-        elif options.clean:
-            kernel.clean_modules()
-        else:
-            kernel.run()
-        p.rawprint("Done.")
-    except IndexError:
-        p.rawprint("Ooops.. An error has occured. Sorry.")
-        p.rawprint("Here is some debugging info")
-        traceback.print_exc()
-
-=======
     options_kernel_mapping = {
         "fetch" : "fetch",
         "make_sim" : "generate_modelsim_makefile",
@@ -168,7 +134,6 @@
 
     if not sth_chosen:
         kernel.run()
->>>>>>> afc6e316
 
 if __name__ == "__main__":
     main()