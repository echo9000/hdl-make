#!/usr/bin/python
#
# Copyright (c) 2013, 2014 CERN
# Author: Pawel Szostek (pawel.szostek@cern.ch)
# Multi-tool support by Javier D. Garcia-Lasheras (javier@garcialasheras.com)
#
# This file is part of Hdlmake.
#
# Hdlmake is free software: you can redistribute it and/or modify
# it under the terms of the GNU General Public License as published by
# the Free Software Foundation, either version 3 of the License, or
# (at your option) any later version.
#
# Hdlmake is distributed in the hope that it will be useful,
# but WITHOUT ANY WARRANTY; without even the implied warranty of
# MERCHANTABILITY or FITNESS FOR A PARTICULAR PURPOSE.  See the
# GNU General Public License for more details.
#
# You should have received a copy of the GNU General Public License
# along with Hdlmake.  If not, see <http://www.gnu.org/licenses/>.
#


from __future__ import print_function
import logging

<<<<<<< HEAD
from .dep_file import DepFile
from .srcfile import VHDLFile, VerilogFile, SVFile
from . import global_mod

=======
>>>>>>> 30e12ff5
class DepParser(object):
    def __init__(self, dep_file):
        self.dep_file = dep_file

    def parse(self, dep_file):
        raise


class ParserFactory(object):
    def create(self, dep_file):
        import re
        from .vlog_parser import VerilogParser
        from .vhdl_parser import VHDLParser
        
        if isinstance(dep_file, VHDLFile) :
            return VHDLParser(dep_file)
        elif isinstance(dep_file, VerilogFile) or isinstance(dep_file,  SVFile) :
            vp = VerilogParser(dep_file)
            for d in dep_file.include_paths:
                vp.add_search_path(d)
            return vp
        else :
            raise ValueError("Unrecognized file format : %s" % dep_file.file_path)

# class DepSolver(object):
#     def solve(self, vhdl_files):
#         for f in vhdl_files:
#             logging.debug("solving deps for " + f.path)
#             if f.dep_requires:
#                 for req in f.dep_requires:
#                     pf = self._find_provider_file(req=req, vhdl_file=f, fset=vhdl_files)
#                     assert isinstance(pf, SourceFile)
#                     if not pf:
#                         logging.error("Missing dependency in file "+str(f)+": " + req[0]+'.'+req[1])
#                     else:
#                         logging.debug("%s depends on %s" % (f.path, pf.path))
#                         if pf.path != f.path:
#                             f.dep_depends_on.append(pf)
#             #get rid of duplicates by making a set from the list and vice versa
#             f.dep_depends_on = list(set(f.dep_depends_on))
#             f.dep_resolved = True


def solve(fileset):
    from .srcfile import SourceFileSet
    from .dep_file import DepRelation
    assert isinstance(fileset, SourceFileSet)
    fset = fileset.filter(DepFile)

    # for fle in fset:
    #     print(fle.path)
    #     for rel in fle.rels:
    #         print('\t' + str(rel))
    not_satisfied = 0
    for investigated_file in fset:
        logging.debug("Dependency solver investigates %s (%d relations)" % (investigated_file, len(investigated_file.rels)))
        for rel in investigated_file.rels:
            if rel.direction is DepRelation.PROVIDE:  # PROVIDE relations dont have to be satisfied
                continue
            if rel.rel_type is DepRelation.INCLUDE:  # INCLUDE are already solved by preprocessor
                continue
            #if rel.library() in global_mod.tool_module.ToolControls().get_standard_libraries():  # dont care about standard libs
            #    continue
            satisfied_by = set()
            for dep_file in fset:
                if dep_file.satisfies(rel):
                    if dep_file is not investigated_file:
                        investigated_file.depends_on.add(dep_file)
                    satisfied_by.add(dep_file)
            if len(satisfied_by) > 1:
                logging.warning("Relation %s satisfied by multpiple (%d) files: %s",
                                str(rel),
                                len(satisfied_by),
                                '\n'.join([file.path for file in list(satisfied_by)]))
            elif len(satisfied_by) == 0:
                logging.warning("Relation %s in %s not satisfied by any source file" % (str(rel), investigated_file.name))
                not_satisfied += 1
    if not_satisfied != 0:
        logging.info("Dependencies solved, but %d relations were not satisfied.\n"
                     "It doesn't necessarily mean that there is some file missing, as it might be defined\n"
                     "internally in the compiler." % not_satisfied)
    else:
        logging.info("Dependencies solved")


def make_dependency_sorted_list(fileset, purge_unused=True):
    """Sort files in order of dependency. 
    Files with no dependencies first. 
    All files that another depends on will be earlier in the list."""
    dependable = [f for f in fileset if isinstance(f, DepFile)]
    non_dependable = [f for f in fileset if not isinstance(f, DepFile)]
    dependable.sort(key=lambda f: f.file_path.lower()) # Not necessary, but will tend to group files more nicely in the output.
    dependable.sort(key=DepFile.get_dep_level)
    return non_dependable + dependable
    
def make_dependency_set(fileset, top_level_entity):
    """Create a set of all files required to build the named top_level_entity."""
    from srcfile import SourceFileSet
    from dep_file import DepRelation
    assert isinstance(fileset, SourceFileSet)
    fset = fileset.filter(DepFile)
    # Find the file that provides the named top level entity
    top_rel = DepRelation(top_level_entity,DepRelation.PROVIDE, DepRelation.ENTITY)
    top_file = None
    for chk_file in fset:
        for rel in chk_file.rels:
            if rel == top_rel:
                top_file = chk_file
                break;
        if top_file:
            break
    if top_file == None:
        logging.critical('Could not find a top level file that provides the top_module="%s". Continuing with the full file set.' % top_level_entity)
        return fileset
    # Collect only the files that the top level entity is dependant on, by walking the dependancy tree.
    try:
        dep_file_set = set()
        file_set = set([top_file])
        while True:
            chk_file = file_set.pop()
            dep_file_set.add(chk_file)
            file_set.update(chk_file.depends_on - dep_file_set)
    except KeyError:
        # no files left
        pass
    logging.info("Found %d files as dependancies of %s." % (len(dep_file_set), top_level_entity))
    #for dep_file in dep_file_set:
    #    logging.info("\t" + str(dep_file))
    return dep_file_set<|MERGE_RESOLUTION|>--- conflicted
+++ resolved
@@ -24,13 +24,10 @@
 from __future__ import print_function
 import logging
 
-<<<<<<< HEAD
 from .dep_file import DepFile
 from .srcfile import VHDLFile, VerilogFile, SVFile
 from . import global_mod
 
-=======
->>>>>>> 30e12ff5
 class DepParser(object):
     def __init__(self, dep_file):
         self.dep_file = dep_file
@@ -92,10 +89,12 @@
                 continue
             if rel.rel_type is DepRelation.INCLUDE:  # INCLUDE are already solved by preprocessor
                 continue
-            #if rel.library() in global_mod.tool_module.ToolControls().get_standard_libraries():  # dont care about standard libs
-            #    continue
+            if rel.library() in global_mod.tool_module.ToolControls().get_standard_libraries():  # dont care about standard libs
+                continue
             satisfied_by = set()
             for dep_file in fset:
+               # if dep_file is investigated_file:
+               #     continue
                 if dep_file.satisfies(rel):
                     if dep_file is not investigated_file:
                         investigated_file.depends_on.add(dep_file)
