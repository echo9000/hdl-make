--- conflicted
+++ resolved
@@ -23,15 +23,9 @@
 import logging
 from tempfile import TemporaryFile
 from subprocess import Popen, PIPE
-<<<<<<< HEAD
-
 from hdlmake.util import path
-
 from .fetcher import Fetcher
-=======
-from fetcher import Fetcher
 import global_mod
->>>>>>> 3b10299a
 
 
 class Svn(Fetcher):
