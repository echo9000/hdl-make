"""Module providing the synthesis functionality for writing Makefiles"""


import logging

def load_syn_tool(tool_name):
    """Funtion that checks the provided module_pool and generate an
    initialized instance of the the appropriated synthesis tool"""
    from .ise import ToolISE
    from .planahead import ToolPlanAhead
    from .vivado import ToolVivado
    from .quartus import ToolQuartus
    from .diamond import ToolDiamond
    from .libero import ToolLibero
    from .icestorm import ToolIcestorm
    available_tools = {'ise': ToolISE,
                       'planahead':  ToolPlanAhead,
                       'vivado': ToolVivado,
                       'quartus': ToolQuartus,
                       'diamond': ToolDiamond,
                       'libero': ToolLibero,
                       'icestorm': ToolIcestorm}
    if tool_name in available_tools:
        logging.debug("Synthesis tool to be used found: %s", tool_name)
        return available_tools[tool_name]()
    else:
<<<<<<< HEAD
        logging.error("Unknown synthesis tool: %s", tool_name)
        logging.error("    Supported synthesis tools are %s", available_tools.keys())
        quit()
=======
        raise Exception("Unknown synthesis tool: " + tool_name
                        + "    Supported synthesis tools are " + available_tools.keys())
>>>>>>> 513fd771


def load_sim_tool(tool_name):
    """Funtion that checks the provided module_pool and generate an
    initialized instance of the the appropriated simulation tool"""
    from .iverilog import ToolIVerilog
    from .isim import ToolISim
    from .modelsim import ToolModelsim
    from .active_hdl import ToolActiveHDL
    from .riviera import ToolRiviera
    from .ghdl import ToolGHDL
    from .vivado_sim import ToolVivadoSim
    available_tools = {'iverilog': ToolIVerilog,
                       'isim': ToolISim,
                       'modelsim':  ToolModelsim,
                       'active_hdl': ToolActiveHDL,
                       'riviera':  ToolRiviera,
                       'ghdl': ToolGHDL,
                       'vivado_sim': ToolVivadoSim}
    if tool_name in available_tools:
        logging.debug("Simulation tool to be used found: %s", tool_name)
        return available_tools[tool_name]()
    else:
<<<<<<< HEAD
        logging.error("Unknown simulation tool: %s", tool_name)
        logging.error("    Supported simulation tools are %s", available_tools.keys())
        quit()
=======
        raise Exception("Unknown simulation tool: " + tool_name
                        + "    Supported simulation tools are " + available_tools.keys())
>>>>>>> 513fd771
<|MERGE_RESOLUTION|>--- conflicted
+++ resolved
@@ -24,14 +24,8 @@
         logging.debug("Synthesis tool to be used found: %s", tool_name)
         return available_tools[tool_name]()
     else:
-<<<<<<< HEAD
-        logging.error("Unknown synthesis tool: %s", tool_name)
-        logging.error("    Supported synthesis tools are %s", available_tools.keys())
-        quit()
-=======
         raise Exception("Unknown synthesis tool: " + tool_name
                         + "    Supported synthesis tools are " + available_tools.keys())
->>>>>>> 513fd771
 
 
 def load_sim_tool(tool_name):
@@ -55,11 +49,5 @@
         logging.debug("Simulation tool to be used found: %s", tool_name)
         return available_tools[tool_name]()
     else:
-<<<<<<< HEAD
-        logging.error("Unknown simulation tool: %s", tool_name)
-        logging.error("    Supported simulation tools are %s", available_tools.keys())
-        quit()
-=======
         raise Exception("Unknown simulation tool: " + tool_name
-                        + "    Supported simulation tools are " + available_tools.keys())
->>>>>>> 513fd771
+                        + "    Supported simulation tools are " + available_tools.keys())