# -*- coding: utf-8 -*-
#
# Copyright (c) 2013, 2014 CERN
# Author: Pawel Szostek (pawel.szostek@cern.ch)
# Multi-tool support by Javier D. Garcia-Lasheras (javier@garcialasheras.com)
#
# This file is part of Hdlmake.
#
# Hdlmake is free software: you can redistribute it and/or modify
# it under the terms of the GNU General Public License as published by
# the Free Software Foundation, either version 3 of the License, or
# (at your option) any later version.
#
# Hdlmake is distributed in the hope that it will be useful,
# but WITHOUT ANY WARRANTY; without even the implied warranty of
# MERCHANTABILITY or FITNESS FOR A PARTICULAR PURPOSE.  See the
# GNU General Public License for more details.
#
# You should have received a copy of the GNU General Public License
# along with Hdlmake.  If not, see <http://www.gnu.org/licenses/>.
#

"""Module providing the source file class and a set of classes
representing the different possible files and file extensions"""

from __future__ import print_function
from __future__ import absolute_import
import os
import logging

from .util import path as path_mod
from .dep_file import DepFile, File, DepRelation
from .new_dep_solver import DepParser
import six

import re
import io
import mmap

class SourceFile(DepFile):

    """This is a class acting as a base for the different
    HDL sources files, i.e. those that can be parsed"""

    cur_index = 0

    def __init__(self, path, module, library):
        assert isinstance(path, six.string_types)
        self.is_include = False
        self.library = library
        if not library:
            self.library = "work"
<<<<<<< HEAD
        DepFile.__init__(self,
                         file_path=path,
                         module=module)
        self.parser = DepParser(self)
=======
        DepFile.__init__(self, file_path=path, module=module)
>>>>>>> 513fd771

    def __hash__(self):
        return hash(self.path + self.library)


# SOURCE FILES

class VHDLFile(SourceFile):

    """This is the class providing the generic VHDL file"""

    def __init__(self, path, module, library=None):
        SourceFile.__init__(self, path=path, module=module, library=library)
        from hdlmake.vhdl_parser import VHDLParser
        self.parser = VHDLParser(self)


class VerilogFile(SourceFile):

    """This is the class providing the generic Verilog file"""

    def __init__(self, path, module, library=None,
                 include_dirs=None, is_include=False):
        SourceFile.__init__(self, path=path, module=module, library=library)
        from hdlmake.vlog_parser import VerilogParser
        self.include_dirs = []
        if include_dirs:
            self.include_dirs.extend(include_dirs)
        self.include_dirs.append(path_mod.relpath(self.dirname))
        self.parser = VerilogParser(self)
        self.is_include = is_include


class SVFile(VerilogFile):
    """This is the class providing the generic SystemVerilog file"""
    pass


# TCL COMMAND FILE

class TCLFile(File):
    """This is the class providing the Tool Command Language file"""
    pass


# XILINX FILES

class UCFFile(File):
    """This is the class providing the User Constraint Guide file"""
    pass


class XISEFile(File):
    """This is the class providing the new Xilinx ISE project file"""
    pass


class CDCFile(File):
    """This is the class providing the Xilinx ChipScope Definition
    and Connection file"""
    pass


class XMPFile(File):
    """Xilinx Embedded Micro Processor"""
    pass


class PPRFile(File):
    """Xilinx PlanAhead Project"""
    pass


class XPRFile(File):
    """Xilinx Vivado Project"""
    pass


class BDFile(File):
    """Xilinx Block Design"""
    pass


class XCOFile(File):
    """Xilinx Core Generator File"""
    pass


class NGCFile(File):
    """Xilinx Generated Netlist File"""
    pass


class XDCFile(File):
    """Xilinx Design Constraint File"""
    pass


class XCFFile(File):
    """Xilinx XST Constraint File"""
    pass


class COEFile(File):
    """Xilinx Coefficient File"""
    pass


class MIFFile(File):
    """Xilinx Memory Initialization File"""
    pass


class RAMFile(File):
    """Xilinx RAM  File"""
    pass


class VHOFile(File):
    """Xilinx VHDL Template File"""
    pass


class BMMFile(File):
    """Xilinx Block Memory Map File"""
    pass


class VEOFile(File):
    """Xilinx Verilog Template File"""
    pass


class XCIFile(SourceFile):
    """Xilinx Core IP File"""

    def __init__(self, path, module, library=None):
        SourceFile.__init__(self, path=path, module=module, library=library)
        from hdlmake.xci_parser import XCIParser
        self.parser = XCIParser(self)

XILINX_FILE_DICT = {
    'xise': XISEFile,
    'ise': XISEFile,
    'ngc': NGCFile,
    'ucf': UCFFile,
    'cdc': CDCFile,
    'xmp': XMPFile,
    'ppr': PPRFile,
    'xpr': XPRFile,
    'bd': BDFile,
    'xco': XCOFile,
    'xdc': XDCFile,
    'xcf': XCFFile,
    'coe': COEFile,
    'mif': MIFFile,
    'ram': RAMFile,
    'vho': VHOFile,
    'veo': VEOFile,
    'bmm': BMMFile,
    'xci': XCIFile}


# SYNOPSYS FILES

class SDCFile(File):
    """Synopsys Design Constraints"""
    pass


# LATTICE FILES

class LDFFile(File):
    """Lattice Diamond Project File"""
    pass


class LPFFile(File):
    """Lattice Preference/Constraint File"""
    pass

class PCFFile(File):
    """Icestorm Physical constraints File"""
    pass

class EDFFile(File):
    """EDIF Netlist Files"""
    pass


LATTICE_FILE_DICT = {
    'ldf': LDFFile,
    'lpf': LPFFile,
    'edf': EDFFile,
    'edif': EDFFile,
    'edi': EDFFile,
    'edn': EDFFile,
    'pcf': PCFFile}


# MICROSEMI/ACTEL FILES

class PDCFile(File):
    """Physical Design Constraints"""
    pass


MICROSEMI_FILE_DICT = {
    'pdc': PDCFile}


# OHR FILES

class WBGenFile(File):
    """Wishbone generator file"""
    pass


# INTEL/ALTERA FILES

class QIPFile(File):
    """This is the class providing the Altera Quartus IP file"""
    pass

class IPFile(SourceFile):
    """This is the class providing the Altera Quartus IP file"""
    def __init__(self, path, module):
        assert isinstance(path, six.string_types)
        filename = path_mod.pathsplit(path)[-1]
        library = filename[:-3] # making some poor assumptions here.
        entity = filename[:-3]  # and here.
        SourceFile.__init__(self,
                            path=path,
                            module=module,
                            library=library)
        obj_name = "%s.%s" % (library, entity)
        provides = DepRelation(obj_name, DepRelation.PROVIDE, DepRelation.ENTITY)
        self.add_relation(provides)
        logging.debug("%s -> provides %s" % (filename, obj_name))
        self.is_parsed = True

class QSYSFile(SourceFile):
    """Qsys - Altera's System Integration Tool"""
    def __init__(self, path, module):
        assert isinstance(path, six.string_types)
        filename = path_mod.pathsplit(path)[-1]
        library = filename[:-5] # making some poor assumptions here.
        entity = filename[:-5]  # and here.        
        SourceFile.__init__(self,
                            path=path,
                            module=module,
                            library=library)
        obj_name = "%s.%s" % (library, entity)
        self.add_relation(DepRelation(obj_name, DepRelation.PROVIDE, DepRelation.ENTITY))
        self.add_relation(DepRelation(obj_name, DepRelation.PROVIDE, DepRelation.ARCHITECTURE))
        logging.debug("%s -> provides %s" % (filename, obj_name))
        with io.open(path, 'r', encoding="utf-8") as qsys_file:
            # Avoid loading entire file into memory - since it is a large file.
            with mmap.mmap(qsys_file.fileno(), 0, access=mmap.ACCESS_READ) as qsys_xml:
                child_re = r'<hdlLibraryName>(?P<entity>[\w_\d]+)</hdlLibraryName>'
                pattern = re.compile(child_re.encode("utf-8"))
                for match in pattern.finditer(qsys_xml):
                    entity = str(match.group("entity").decode('utf-8'))
                    library = entity
                    obj_name = "%s.%s" % (library, entity)
                    depends = DepRelation(obj_name, DepRelation.USE, DepRelation.ENTITY)
                    self.add_relation(depends)
                    logging.debug("%s -> depends %s" % (filename, obj_name))
        self.is_parsed = True

class DPFFile(File):
    """This is the class providing Altera Quartus Design Protocol File"""
    pass


class QSFFile(File):
    """Quartus Settings File"""
    pass


class BSFFile(File):
    """Quartus Block Symbol File"""
    pass


class BDFFile(File):
    """Quartus Block Design File"""
    pass


class TDFFile(File):
    """Quartus Text Design File"""
    pass


class GDFFile(File):
    """Quartus Graphic Design File"""
    pass


class SignalTapFile(File):
    """This is the class providing the Altera Signal Tap Language file"""
    pass


ALTERA_FILE_DICT = {
    'stp': SignalTapFile,
    'qip': QIPFile,
    'ip' : IPFile,
    'qsys': QSYSFile,
    'dpf': DPFFile,
    'qsf': QSFFile,
    'bsf': BSFFile,
    'bdf': BDFFile,
    'tdf': TDFFile,
    'gdf': GDFFile}


class SourceFileSet(set):

    """Class providing a extension of the 'set' object that includes
    methods that allow for an easier management of a collection of HDL
    source files"""

    def __init__(self):
        super(SourceFileSet, self).__init__()
        self = []

    def __str__(self):
        return str([str(f) for f in self])

    def add(self, files):
        """Add a set of files to the source fileset instance"""
        if isinstance(files, str):
            raise RuntimeError("Expected object, not a string")
        elif files is None:
            logging.debug("Got None as a file.\n Ommiting")
        else:
            try:
                for file_aux in files:
                    super(SourceFileSet, self).add(file_aux)
            except TypeError:  # single file, not a list
                super(SourceFileSet, self).add(files)

    def filter(self, filetype):
        """Method that filters and returns all of the HDL source files
        contained in the instance SourceFileSet matching the provided type"""
        out = SourceFileSet()
        for file_aux in self:
            if isinstance(file_aux, filetype):
                out.add(file_aux)
        return out

    def sort(self):
        """Return a sorted list of the fileset.  This is useful to have always
        the same output"""
        return sorted(self, key=(lambda x: x.file_path))

def create_source_file(path, module, library=None,
                       include_dirs=None, is_include=False):
    """Function that analyzes the given arguments and returns a new HDL source
    file of the appropriated type"""
    if path is None or path == "":
        raise RuntimeError("Expected a file path, got: " + str(path))
    if not os.path.isabs(path):
        path = os.path.abspath(path)
    tmp = path.rsplit('.')
    extension = tmp[len(tmp) - 1]
    logging.debug("add file " + path)

    new_file = None
    if extension in ['vhd', 'vhdl', 'vho']:
        new_file = VHDLFile(path=path,
                            module=module,
                            library=library)
    elif extension in ['v', 'vh', 'vo', 'vm']:
        new_file = VerilogFile(path=path,
                               module=module,
                               library=library,
                               include_dirs=include_dirs,
                               is_include=is_include)
    elif extension == 'sv' or extension == 'svh':
        new_file = SVFile(path=path,
                          module=module,
                          library=library,
                          include_dirs=include_dirs,
                          is_include=is_include)
    elif extension == 'wb':
        new_file = WBGenFile(path=path, module=module)
    elif extension == 'tcl':
        new_file = TCLFile(path=path, module=module)
    elif extension == 'sdc':
        new_file = SDCFile(path=path, module=module)
    elif extension in XILINX_FILE_DICT:
        new_file = XILINX_FILE_DICT[extension](path=path, module=module)
    elif extension in ALTERA_FILE_DICT:
        new_file = ALTERA_FILE_DICT[extension](path=path, module=module)
    elif extension in LATTICE_FILE_DICT:
        new_file = LATTICE_FILE_DICT[extension](path=path, module=module)
    elif extension in MICROSEMI_FILE_DICT:
        new_file = MICROSEMI_FILE_DICT[extension](path=path, module=module)
    else:
        raise Exception("Cannot create source file %s, "
                        "unknown file extension %s", path, extension)
    return new_file<|MERGE_RESOLUTION|>--- conflicted
+++ resolved
@@ -50,14 +50,7 @@
         self.library = library
         if not library:
             self.library = "work"
-<<<<<<< HEAD
-        DepFile.__init__(self,
-                         file_path=path,
-                         module=module)
-        self.parser = DepParser(self)
-=======
         DepFile.__init__(self, file_path=path, module=module)
->>>>>>> 513fd771
 
     def __hash__(self):
         return hash(self.path + self.library)
