#!/usr/bin/python
# -*- coding: utf-8 -*-
#
# Copyright (c) 2013 CERN
# Author: Pawel Szostek (pawel.szostek@cern.ch)
#
# This file is part of Hdlmake.
#
# Hdlmake is free software: you can redistribute it and/or modify
# it under the terms of the GNU General Public License as published by
# the Free Software Foundation, either version 3 of the License, or
# (at your option) any later version.
#
# Hdlmake is distributed in the hope that it will be useful,
# but WITHOUT ANY WARRANTY; without even the implied warranty of
# MERCHANTABILITY or FITNESS FOR A PARTICULAR PURPOSE.  See the
# GNU General Public License for more details.
#
# You should have received a copy of the GNU General Public License
# along with Hdlmake.  If not, see <http://www.gnu.org/licenses/>.

"""This module provides the common stuff for the different supported actions"""


from __future__ import print_function
from __future__ import absolute_import
import os
import logging
import sys

from hdlmake.tools.makefile_writer import load_syn_tool, load_sim_tool
from hdlmake.util import shell
from hdlmake import new_dep_solver as dep_solver
<<<<<<< HEAD
from hdlmake.srcfile import SourceFileSet, VHDLFile, VerilogFile, SVFile, IPFile, QSYSFile
=======
from hdlmake.srcfile import SourceFileSet, VHDLFile, VerilogFile, SVFile
from hdlmake.module.module import Module, ModuleArgs
>>>>>>> 513fd771

class Action(object):

    """This is the base class providing the common Action methods"""

    def __init__(self, options):
        super(Action, self).__init__()
        self.top_manifest = None
        self.manifests = []
        self.parseable_fileset = SourceFileSet()
        self.privative_fileset = SourceFileSet()
        self._deps_solved = False
        self.options = options

    def load_top_manifest(self):
        # Top level module.
        assert self.top_manifest is None
        self.top_manifest = self.new_module(parent=None,
                                            url=os.getcwd(),
                                            source=None,
                                            fetchto=".")
        self.top_manifest.parse_manifest()
        self.config = self._get_config_dict()

    def run(self):
        action = self.config.get("action")
        if action == None:
            self.tool = None
            self.top_entity = self.config.get("top_module", None)
        elif action == "simulation":
            tool = self.config.get("sim_tool")
            if tool is None:
                raise Exception("'sim_tool' variable is not defined")
            self.tool = load_sim_tool(tool)
            self.top_entity = self.config.get("sim_top") \
                or self.config.get("top_module")
            self.config["sim_top"] = self.top_entity
        elif action == "synthesis":
            tool = self.config.get("syn_tool")
            if tool is None:
                raise Exception("'syn_tool' variable is not defined")
            self.tool = load_syn_tool(tool)
            self.top_entity = self.config.get("syn_top") \
                or self.config.get("top_module")
            self.config["syn_top"] = self.top_entity
        else:
            raise Exception("Unknown requested action: {}".format(action))

    def new_module(self, parent, url, source, fetchto):
        """Add new module to the pool.

        This is the only way to add new modules to the pool
        Thanks to it the pool can easily control its content
        """
        self._deps_solved = False
        new_module_args = ModuleArgs()
        new_module_args.set_args(parent, url, source, fetchto)
        new_module = Module(new_module_args, self)
        if not self.__contains(new_module):
            self._add(new_module)
        return new_module

    def build_complete_file_set(self):
        """Build file set with all the files listed in the complete pool"""
        logging.debug("Begin build complete file set")
        all_manifested_files = SourceFileSet()
        for manifest in self.manifests:
            all_manifested_files.add(manifest.files)
        logging.debug("End build complete file set")
        return all_manifested_files

    def solve_file_set(self):
        """Build file set with only those files required by the top entity"""
        if not self._deps_solved:
            if self.tool == None:
                dep_solver.solve(self.parseable_fileset)
            else:
                dep_solver.solve(self.parseable_fileset,
                                 self.tool.get_standard_libs())
            self._deps_solved = True
        if self.options.all_files:
            return
        solved_files = SourceFileSet()
        solved_files.add(dep_solver.make_dependency_set(
            self.parseable_fileset, self.top_entity,
            self.config.get("extra_modules")))
        self.parseable_fileset = solved_files

    def build_file_set(self):
        """Initialize the parseable and privative fileset contents"""
        total_files = self.build_complete_file_set()
        for file_aux in total_files:
            if self.tool == None:
                if any(isinstance(file_aux, file_type)
                       for file_type in [VHDLFile, VerilogFile, SVFile, IPFile, QSYSFile]):
                            self.parseable_fileset.add(file_aux)
                else:
                    self.privative_fileset.add(file_aux)
            else:
                if any(isinstance(file_aux, file_type)
                       for file_type in self.tool.get_parseable_files()):
                    self.parseable_fileset.add(file_aux)
                elif any(isinstance(file_aux, file_type)
                       for file_type in self.tool.get_privative_files()):
                    self.privative_fileset.add(file_aux)
                else:
                    logging.debug("File not supported by the tool: %s",
                                  file_aux.path)
        if len(self.privative_fileset) > 0:
            logging.info("Detected %d supported files that are not parseable",
                         len(self.privative_fileset))
        if len(self.parseable_fileset) > 0:
            logging.info("Detected %d supported files that can be parsed",
                         len(self.parseable_fileset))

    def get_top_manifest(self):
        """Get the Top module from the pool"""
        return self.top_manifest

    def _get_config_dict(self):
        """Get the combined hierarchical Manifest dictionary from the pool"""
        config_dict = {}
        for mod in self.manifests:
            manifest_dict_tmp = mod.manifest_dict
            if not manifest_dict_tmp == None:
                if 'fetchto' in manifest_dict_tmp:
                    manifest_dict_tmp['fetchto'] = os.path.relpath(os.path.join(
                        mod.path,
                        mod.manifest_dict['fetchto']))
                manifest_dict_tmp.update(config_dict)
                config_dict = manifest_dict_tmp
        return config_dict

    def _add(self, new_module):
        """Add the given new module if this is not already in the pool"""
        assert isinstance(new_module, Module), "Expect a Module instance"
        if self.__contains(new_module):
            return False
        if new_module.isfetched:
            for mod in new_module.submodules():
                self._add(mod)
        self.manifests.append(new_module)
        return True

    def __contains(self, module):
        """Check if the pool contains the given module by checking the URL"""
        for mod in self.manifests:
            if mod.url == module.url:
                return True
        return False

    def __str__(self):
        """Cast the module list as a list of strings"""
        return str([str(m) for m in self.manifests])<|MERGE_RESOLUTION|>--- conflicted
+++ resolved
@@ -31,12 +31,8 @@
 from hdlmake.tools.makefile_writer import load_syn_tool, load_sim_tool
 from hdlmake.util import shell
 from hdlmake import new_dep_solver as dep_solver
-<<<<<<< HEAD
 from hdlmake.srcfile import SourceFileSet, VHDLFile, VerilogFile, SVFile, IPFile, QSYSFile
-=======
-from hdlmake.srcfile import SourceFileSet, VHDLFile, VerilogFile, SVFile
 from hdlmake.module.module import Module, ModuleArgs
->>>>>>> 513fd771
 
 class Action(object):
 
