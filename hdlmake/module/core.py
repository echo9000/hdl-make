"""Provides the core functionality for the HDLMake module"""

from __future__ import absolute_import
import os
import sys
import logging

from hdlmake import fetch
from hdlmake.util import path as path_mod


class ModuleConfig(object):

    """This class containt the base properties and methods that
    need to be initialized for a proper behavior"""

    def __init__(self):
        self.source = None
        self.parent = None
        self.url = None
        self.branch = None
        self.revision = None
        self.path = None
        self.isfetched = False
        self.library_overide = None

    def process_manifest(self):
        """process_manifest does nothing for ModuleConfig"""
        pass

    def basename(self):
        """Get the basename for the module"""
        if self.source == 'svn':
            return path_mod.svn_basename(self.url)
        else:
            return path_mod.url_basename(self.url)

    def fetchto(self):
        """Get the fetchto folder for the module"""
        return os.path.dirname(os.path.join(".", self.path))

    def init_config(self, module_args):
        """This initializes the module configuration.
        The function is executed by Module constructor"""
        parent = module_args.parent
        url = module_args.url
        source = module_args.source
        fetchto = module_args.fetchto

        self.source = source
        self.parent = parent

<<<<<<< HEAD
        if self.source != fetch.LOCAL:
            if self.source == fetch.SVN:
                self.url, self.revision, self.library_overide = \
                    path_mod.svn_parse(url)
            else:
                self.url, self.branch, self.revision, self.library_overide = \
                    path_mod.url_parse(url)
=======
        if self.source != 'local':
            if self.source == 'svn':
                self.url, self.revision = path_mod.svn_parse(url)
            else:
                self.url, self.branch, self.revision = path_mod.url_parse(url)
>>>>>>> 513fd771
            basename = self.basename()
            if self.library_overide:
                basename += "-" + self.library_overide                
            path = path_mod.relpath(os.path.abspath(
                os.path.join(fetchto, basename)))

            # Check if the module dir exists and is not empty
            if os.path.exists(path) and os.listdir(path):
                self.path = path
                self.isfetched = True
                logging.debug("Module %s (parent: %s) is fetched.",
                              url, self.parent.path)
            else:
                self.path = path
                self.isfetched = False
                logging.debug("Module %s (parent: %s) is NOT fetched.",
                              url, self.parent.path)
        else:
            self.url, self.branch, self.revision = url, None, None

            if not os.path.exists(url):
                raise Exception(
                    "Path to the local module doesn't exist:\n" + url
                    + "\nThis module was instantiated in: " + str(self.parent))
            self.path = path_mod.relpath(url)
            self.isfetched = True

    def _check_filepath(self, filepath):
        """Check the provided filepath against several conditions"""
        if filepath:
            if path_mod.is_abs_path(filepath):
                logging.warning(
                    "Specified path seems to be an absolute path: " +
                    filepath + "\nOmitting.")
                return False
            filepath = os.path.join(self.path, filepath)
            if not os.path.exists(filepath):
                raise Exception(
                    "Path specified in manifest {} doesn't exist: {}".format(
                    self.path, filepath))

            filepath = path_mod.rel2abs(filepath, self.path)
            if os.path.isdir(filepath):
                logging.warning(
                    "Path specified in manifest %s is a directory: %s",
                    self.path, filepath)
        return True

    def _make_list_of_paths(self, list_of_paths):
        """Get a list with only the valid absolute paths from the provided"""
        paths = []
        for filepath in list_of_paths:
            if self._check_filepath(filepath):
                paths.append(path_mod.rel2abs(filepath, self.path))
        return paths


class ModuleCore(ModuleConfig):

    """This is the class providing the module core functionality"""

    def __init__(self):
        # Universal Manifest Properties
        self.library = "work"
        self.action = None
        self.pool = None
        self.top_manifest = None
        self.manifest_dict = None
        super(ModuleCore, self).__init__()

    def set_pool(self, pool):
        """Set the associated pool for the module instance"""
        self.pool = pool
        self.top_manifest = pool.get_top_manifest()

    def process_manifest(self):
        """Method that process the core manifest section"""
        self._process_manifest_universal()
        super(ModuleCore, self).process_manifest()

    def _process_manifest_universal(self):
        """Method processing the universal manifest directives;
           set library (inherited if not set) and action"""
        # Libraries
        if self.library_overide is not None:
            self.library = self.library_overide
        elif "library" in self.manifest_dict:
            self.library = self.manifest_dict["library"]
        elif self.parent:
            self.library = self.parent.library

        if "action" in self.manifest_dict:
            self.action = self.manifest_dict["action"].lower()<|MERGE_RESOLUTION|>--- conflicted
+++ resolved
@@ -50,21 +50,11 @@
         self.source = source
         self.parent = parent
 
-<<<<<<< HEAD
-        if self.source != fetch.LOCAL:
-            if self.source == fetch.SVN:
-                self.url, self.revision, self.library_overide = \
-                    path_mod.svn_parse(url)
-            else:
-                self.url, self.branch, self.revision, self.library_overide = \
-                    path_mod.url_parse(url)
-=======
         if self.source != 'local':
             if self.source == 'svn':
                 self.url, self.revision = path_mod.svn_parse(url)
             else:
                 self.url, self.branch, self.revision = path_mod.url_parse(url)
->>>>>>> 513fd771
             basename = self.basename()
             if self.library_overide:
                 basename += "-" + self.library_overide                
