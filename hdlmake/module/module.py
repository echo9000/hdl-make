#!/usr/bin/python
# -*- coding: utf-8 -*-
#
# Copyright (c) 2013-2016 CERN
# Author: Pawel Szostek (pawel.szostek@cern.ch)
# Multi-tool support by Javier D. Garcia-Lasheras (javier@garcialasheras.com)
#
# This file is part of Hdlmake.
#
# Hdlmake is free software: you can redistribute it and/or modify
# it under the terms of the GNU General Public License as published by
# the Free Software Foundation, either version 3 of the License, or
# (at your option) any later version.
#
# Hdlmake is distributed in the hope that it will be useful,
# but WITHOUT ANY WARRANTY; without even the implied warranty of
# MERCHANTABILITY or FITNESS FOR A PARTICULAR PURPOSE.  See the
# GNU General Public License for more details.
#
# You should have received a copy of the GNU General Public License
# along with Hdlmake.  If not, see <http://www.gnu.org/licenses/>.

"""
This python module is the one in charge to support the HDLMake modules
It includes the base Module class, that inherits several action
specific parent modules providing specific methods and attributes.

"""

from __future__ import print_function
from __future__ import absolute_import
import os
import logging

from hdlmake.util import path as path_mod
from hdlmake.util import shell
from hdlmake.manifest_parser.variables import ManifestParser
from .content import ModuleContent, ModuleArgs
import six


class Module(ModuleContent):

    """
    This is the class providing the HDLMake module, the basic element
    providing the modular behavior allowing for structured designs.
    """

    def __init__(self, module_args, pool):
        """Calculate and initialize the origin attributes: path, source..."""
        assert module_args.url is not None
        assert module_args.source is not None
        super(Module, self).__init__()
        self.init_config(module_args)
        self.set_pool(pool)
        #self.module_args = ModuleArgs()
        #self.module_args = module_args

    def __str__(self):
        return self.url

    def submodules(self):
        """Get a list with all the submodules this module instance requires"""
        return self.modules['local'] + self.modules['git'] \
            + self.modules['gitsm'] + self.modules['svn']

    def remove_dir_from_disk(self):
        """Delete the module dir if it is already fetched and available"""
        assert self.isfetched
        logging.debug("Removing " + self.path)
        command_tmp = shell.rmdir_command() + " " + self.path
        shell.run(command_tmp)

    def process_manifest(self):
        """
        This method processes the different manifest dictionary sections
        contained in the action specific inherited Python modules.
        """
        logging.debug("Process manifest at: " + os.path.dirname(self.path))
        super(Module, self).process_manifest()

    def parse_manifest(self):
        """
        Create a dictionary from the module Manifest.py and assign it
        to the manifest_dict property.
        In order to do this, it creates a ManifestParser object and
        feeds it with:
        - the arbitrary code from pool's top_module options
            (it assumes a top_module exists before any parsing!)
        - the Manifest.py (if exists)
        - the extra_context:
          - If this is the root module (has not parent),
              use an empty extra_context in the parser
          - If this is a submodule (has a parent),
              inherit the extra_context as:
            - the full manifest_dict from the top_module...
            - ...but deleting some key fields that needs to be respected.
        """

        if self.manifest_dict or self.isfetched is False:
            return
        assert self.path is not None

        logging.debug("""
***********************************************************
PARSE START: %s
***********************************************************""", self.path)

        manifest_parser = ManifestParser()

<<<<<<< HEAD
        manifest_parser.add_prefix_code(
            self.pool.options.prefix_code)
        manifest_parser.add_sufix_code(
            self.pool.options.sufix_code)

        parser_tmp = manifest_parser.add_manifest(self.path)

        if not parser_tmp == None:

            if self.parent is None:
                extra_context = {}
            else:
                extra_context = dict(self.parent.manifest_dict)
            extra_context["__manifest"] = self.path

            # The parse method is where most of the parser action takes place!
            opt_map = None
            try:
                opt_map = manifest_parser.parse(extra_context=extra_context)
            except NameError as name_error:
                logging.error(
                    "Error while parsing {0}:\n{1}: {2}.".format(
                        self.path, type(name_error), name_error))
                quit()
            self.manifest_dict = extra_context
            self.manifest_dict.update(opt_map)
=======
        manifest_parser.add_prefix_code(self.pool.options.prefix_code)
        manifest_parser.add_suffix_code(self.pool.options.suffix_code)

        # Look for the Manifest.py file
        manifest_parser.add_manifest(self.path)

        # Parse and extract variables from it.
        if self.parent is None:
            extra_context = {}
>>>>>>> 513fd771
        else:
            extra_context = dict(self.top_manifest.manifest_dict)
        extra_context["__manifest"] = self.path

        # The parse method is where most of the parser action takes place!
        opt_map = None
        try:
            opt_map = manifest_parser.parse(extra_context=extra_context)
        except NameError as name_error:
            raise Exception(
                "Error while parsing {0}:\n{1}: {2}.".format(
                    self.path, type(name_error), name_error))
        self.manifest_dict = opt_map

        # Process the parsed manifest_dict to assign the module properties
        self.process_manifest()
        self.process_git_submodules()

        # Recurse: parse every detected submodule
        for module_aux in self.submodules():
            module_aux.parse_manifest()

        logging.debug("""
***********************************************************
PARSE END: %s
***********************************************************

                      """, self.path)<|MERGE_RESOLUTION|>--- conflicted
+++ resolved
@@ -108,34 +108,6 @@
 
         manifest_parser = ManifestParser()
 
-<<<<<<< HEAD
-        manifest_parser.add_prefix_code(
-            self.pool.options.prefix_code)
-        manifest_parser.add_sufix_code(
-            self.pool.options.sufix_code)
-
-        parser_tmp = manifest_parser.add_manifest(self.path)
-
-        if not parser_tmp == None:
-
-            if self.parent is None:
-                extra_context = {}
-            else:
-                extra_context = dict(self.parent.manifest_dict)
-            extra_context["__manifest"] = self.path
-
-            # The parse method is where most of the parser action takes place!
-            opt_map = None
-            try:
-                opt_map = manifest_parser.parse(extra_context=extra_context)
-            except NameError as name_error:
-                logging.error(
-                    "Error while parsing {0}:\n{1}: {2}.".format(
-                        self.path, type(name_error), name_error))
-                quit()
-            self.manifest_dict = extra_context
-            self.manifest_dict.update(opt_map)
-=======
         manifest_parser.add_prefix_code(self.pool.options.prefix_code)
         manifest_parser.add_suffix_code(self.pool.options.suffix_code)
 
@@ -145,7 +117,6 @@
         # Parse and extract variables from it.
         if self.parent is None:
             extra_context = {}
->>>>>>> 513fd771
         else:
             extra_context = dict(self.top_manifest.manifest_dict)
         extra_context["__manifest"] = self.path
